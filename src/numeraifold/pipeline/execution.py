--- conflicted
+++ resolved
@@ -13,9 +13,7 @@
 import matplotlib.pyplot as plt
 import traceback
 import umap
-import json
 import os
-import gc
 from lightgbm import LGBMRegressor
 import traceback
 from typing import Optional, Dict, List
@@ -51,12 +49,6 @@
 # Utilities for saving/loading artifacts
 from numeraifold.utils.artifacts import save_model_artifacts, save_feature_domains_data, load_and_analyze_domains
 
-# Serialize domain results
-from numeraifold.utils.serialize import make_json_serializable, save_results_to_json
-
-# Load/save domain models
-from numeraifold.utils.domain import save_model_and_domains, load_model_and_domains
-
 # Logging
 from numeraifold.utils.logging import log_memory_usage
 
@@ -73,7 +65,7 @@
                            num_layers=4, num_heads=8, random_seed=RANDOM_SEED,
                            save_domains=True, domains_save_path='feature_domains_data.csv',
                            force_phase1=False, base_path='.', save_model=True,
-                           skip_phase1=False, reuse_model=False, model_path=None):
+                           skip_phase1=False):
     """
     Run the complete AlphaFold-inspired pipeline for Numerai.
 
@@ -96,8 +88,6 @@
         base_path (str): Base path for saving artifacts.
         save_model (bool): Whether to save the trained model.
         skip_phase1 (bool): If True, skip Phase 1 and load cached domain data.
-        reuse_model (bool): If True, try to load a previously saved model.
-        model_path (str): Path to the saved model directory.
 
     Returns:
         dict: Results dictionary containing domain data, trained model, evaluation metrics, etc.
@@ -109,80 +99,16 @@
     torch.manual_seed(random_seed)
     if torch.cuda.is_available():
         torch.cuda.manual_seed(random_seed)
-        torch.cuda.manual_seed_all(random_seed)
 
     results = {}
     embedding = None
     cluster_labels = None
     feature_groups = None
-    trained_model = None
-    model_loaded = False
 
     try:
-        # First check if we should reuse a previously saved model
-        if reuse_model and model_path is not None:
-            print(f"Attempting to load saved model from {model_path}")
-            try:
-                loaded_data = load_model_and_domains(model_path)
-                if 'model' in loaded_data and loaded_data['model'] is not None:
-                    print("Successfully loaded model")
-                    trained_model = loaded_data['model']
-                    model_loaded = True
-                    results['trained_model'] = trained_model
-                    results['model_loaded'] = True
-                    
-                    # If we have feature groups, load those too
-                    if 'feature_groups' in loaded_data and loaded_data['feature_groups']:
-                        feature_groups = loaded_data['feature_groups']
-                        results['feature_groups'] = feature_groups
-                        print(f"Loaded {len(feature_groups)} feature groups")
-                        
-                        # If we loaded feature groups, we can skip Phase 1
-                        skip_phase1 = True
-                    
-                    # If we have pruned features, use those
-                    if 'pruned_features' in loaded_data and loaded_data['pruned_features']:
-                        pruned_features = loaded_data['pruned_features']
-                        results['pruned_features'] = pruned_features
-                        print(f"Loaded {len(pruned_features)} pruned features")
-                        
-                        # Use these as our features going forward
-                        features = [f for f in pruned_features if f in train_df.columns and f in val_df.columns]
-                        print(f"Using {len(features)} loaded features")
-            except Exception as e:
-                print(f"Error loading model: {e}")
-                print("Will train new model instead")
-
-        # Convert PyArrow types in train_df and val_df to standard types
-        print("Converting data types to ensure compatibility...")
-        # Helper function to convert numeric columns to float32
-        def convert_numeric_to_float32(df, cols_to_convert):
-            for col in cols_to_convert:
-                if col in df.columns and pd.api.types.is_numeric_dtype(df[col]):
-                    df[col] = df[col].astype('float32')
-            return df
-            
-        # Convert features in both dataframes
-        train_df = convert_numeric_to_float32(train_df, features)
-        val_df = convert_numeric_to_float32(val_df, features)
-        
-        # Convert target columns
-        if isinstance(targets, list):
-            train_df = convert_numeric_to_float32(train_df, targets)
-            val_df = convert_numeric_to_float32(val_df, targets)
-        else:
-            if targets in train_df.columns:
-                train_df[targets] = train_df[targets].astype('float32')
-            if targets in val_df.columns:
-                val_df[targets] = val_df[targets].astype('float32')
-
         # ----- Phase 1: Feature Domain Identification -----
         print("----- Phase 1: Feature Domain Identification -----")
-        if force_phase1:
-            print("Force Phase 1 enabled. Running domain identification regardless of cached data.")
-            skip_phase1 = False
-            
-        if skip_phase1 and not force_phase1:
+        if skip_phase1:
             print(f"Skipping Phase 1. Loading domain data from: {domains_save_path}")
             # Use the utility to load domain data
             phase1_data = load_and_analyze_domains(domains_save_path)
@@ -291,22 +217,9 @@
                 val_df=val_df,
                 feature_groups=feature_groups,
                 main_target="target",
-                domain_score_threshold=0.01,
-                correlation_threshold=0.95
+                domain_score_threshold=0.51,   # You can adjust this threshold
+                correlation_threshold=0.95       # Adjust pruning threshold if needed
             )
-            
-            # Make the followup results JSON serializable
-            followup_results = make_json_serializable(followup_results)
-            results['followup_results'] = followup_results
-            
-            # Save followup results to a separate file for inspection
-            try:
-                with open('followup_results.json', 'w') as f:
-                    json.dump(followup_results, f, indent=4)
-                print("Follow-up results saved to followup_results.json")
-            except Exception as e:
-                print(f"Warning: Failed to save followup results: {e}")
-                
             refined_features = followup_results.get('pruned_features', features)
             print(f"Refined features count: {len(refined_features)}")
 
@@ -319,39 +232,43 @@
         # ----- Phase 2: Model Architecture -----
         print("----- Phase 2: Model Architecture -----")
 
-        # Skip model creation if we loaded one successfully
-        if not model_loaded:
-            # Validate features exist in both train and validation sets
-            valid_features = [f for f in features if f in train_df.columns and f in val_df.columns]
-            if len(valid_features) < len(features):
-                print(f"Warning: {len(features) - len(valid_features)} features not found in both train and val datasets")
-                features = valid_features
-
-            if not features:
-                raise ValueError("No valid features for model training")
-
-            # Instantiate the NumerAIFold model with the specified architecture
-            model = NumerAIFold(
-                num_features=len(features),
-                num_layers=num_layers,
-                embed_dim=embed_dim,
-                num_heads=num_heads
-            )
-            results['model_config'] = {
-                'num_features': len(features),
-                'num_layers': num_layers,
-                'embed_dim': embed_dim,
-                'num_heads': num_heads
-            }
-
-            # Prepare data loaders with error handling
-            try:
-                # Convert data to float32 to avoid PyArrow type issues
-                X_train = np.array(train_df[features].fillna(0).astype('float32').values, dtype=np.float32)
-                X_val = np.array(val_df[features].fillna(0).astype('float32').values, dtype=np.float32)
-
-                y_train = np.array(train_df[targets[0]].fillna(0).astype('float32').values, dtype=np.float32).reshape(-1, 1)
-                y_val = np.array(val_df[targets[0]].fillna(0).astype('float32').values, dtype=np.float32).reshape(-1, 1)
+        # Validate features exist in both train and validation sets
+        valid_features = [f for f in features if f in train_df.columns and f in val_df.columns]
+        if len(valid_features) < len(features):
+            print(f"Warning: {len(features) - len(valid_features)} features not found in both train and val datasets")
+            features = valid_features
+
+        if not features:
+            raise ValueError("No valid features for model training")
+
+        # Instantiate the NumerAIFold model with the specified architecture
+        model = NumerAIFold(
+            num_features=len(features),
+            num_layers=num_layers,
+            embed_dim=embed_dim,
+            num_heads=num_heads
+        )
+        results['model_config'] = {
+            'num_features': len(features),
+            'num_layers': num_layers,
+            'embed_dim': embed_dim,
+            'num_heads': num_heads
+        }
+
+        # Prepare data loaders with error handling
+        try:
+            # If a custom dataloader function exists in the global scope, use it
+            if 'get_dataloaders' in globals() and callable(globals()['get_dataloaders']):
+                train_loader, val_loader = get_dataloaders(
+                    train_df, val_df, features, targets, batch_size=batch_size
+                )
+            else:
+                # Fallback to manual dataloader creation
+                X_train = np.array(train_df[features].fillna(0).values, dtype=np.float32)
+                X_val = np.array(val_df[features].fillna(0).values, dtype=np.float32)
+
+                y_train = np.array(train_df[targets[0]].fillna(0).values, dtype=np.float32).reshape(-1, 1)
+                y_val = np.array(val_df[targets[0]].fillna(0).values, dtype=np.float32).reshape(-1, 1)
 
                 # Convert to tensors
                 X_train_tensor = torch.tensor(X_train, dtype=torch.float32)
@@ -365,123 +282,83 @@
 
                 train_loader = torch.utils.data.DataLoader(train_dataset, batch_size=batch_size, shuffle=True)
                 val_loader = torch.utils.data.DataLoader(val_dataset, batch_size=batch_size, shuffle=False)
-            except Exception as e:
-                print(f"Error in dataloader creation: {e}")
-                print("Attempting to create simpler dataloaders...")
-                try:
-                    # Try again with explicit float conversion for safety
-                    X_train_np = np.array(train_df[features].fillna(0).astype('float32').values, dtype=np.float32)
-                    y_train_np = np.array(train_df[targets[0]].fillna(0).astype('float32').values, dtype=np.float32).reshape(-1, 1)
-                    X_val_np = np.array(val_df[features].fillna(0).astype('float32').values, dtype=np.float32)
-                    y_val_np = np.array(val_df[targets[0]].fillna(0).astype('float32').values, dtype=np.float32).reshape(-1, 1)
-
-                    X_train = torch.tensor(X_train_np, dtype=torch.float32)
-                    y_train = torch.tensor(y_train_np, dtype=torch.float32)
-                    X_val = torch.tensor(X_val_np, dtype=torch.float32)
-                    y_val = torch.tensor(y_val_np, dtype=torch.float32)
-
-                    train_dataset = torch.utils.data.TensorDataset(X_train, y_train)
-                    val_dataset = torch.utils.data.TensorDataset(X_val, y_val)
-
-                    train_loader = torch.utils.data.DataLoader(train_dataset, batch_size=batch_size, shuffle=True)
-                    val_loader = torch.utils.data.DataLoader(val_dataset, batch_size=batch_size, shuffle=False)
-                except Exception as e2:
-                    print(f"Fallback dataloader creation also failed: {e2}")
-                    print("Creating minimal emergency dataloaders")
-                    feature = features[0]
-                    X_train_min = torch.tensor(train_df[feature].fillna(0).astype('float32').values, dtype=torch.float32).view(-1, 1)
-                    y_train_min = torch.tensor(train_df[targets[0]].fillna(0).astype('float32').values, dtype=torch.float32).view(-1, 1)
-                    X_val_min = torch.tensor(val_df[feature].fillna(0).astype('float32').values, dtype=torch.float32).view(-1, 1)
-                    y_val_min = torch.tensor(val_df[targets[0]].fillna(0).astype('float32').values, dtype=torch.float32).view(-1, 1)
-
-                    train_dataset = torch.utils.data.TensorDataset(X_train_min, y_train_min)
-                    val_dataset = torch.utils.data.TensorDataset(X_val_min, y_val_min)
-
-                    train_loader = torch.utils.data.DataLoader(train_dataset, batch_size=batch_size, shuffle=True)
-                    val_loader = torch.utils.data.DataLoader(val_dataset, batch_size=batch_size, shuffle=False)
-
-            # ----- Model Training -----
+        except Exception as e:
+            print(f"Error in dataloader creation: {e}")
+            print("Attempting to create simpler dataloaders...")
             try:
-                print(f"Training model on {len(features)} features for {epochs} epochs...")
-                trained_model = train_numeraifold_model(model, train_loader, val_loader, epochs=epochs)
+                X_train_np = np.array(train_df[features].fillna(0).values, dtype=np.float32)
+                y_train_np = np.array(train_df[targets[0]].fillna(0).values, dtype=np.float32).reshape(-1, 1)
+                X_val_np = np.array(val_df[features].fillna(0).values, dtype=np.float32)
+                y_val_np = np.array(val_df[targets[0]].fillna(0).values, dtype=np.float32).reshape(-1, 1)
+
+                X_train = torch.tensor(X_train_np, dtype=torch.float32)
+                y_train = torch.tensor(y_train_np, dtype=torch.float32)
+                X_val = torch.tensor(X_val_np, dtype=torch.float32)
+                y_val = torch.tensor(y_val_np, dtype=torch.float32)
+
+                train_dataset = torch.utils.data.TensorDataset(X_train, y_train)
+                val_dataset = torch.utils.data.TensorDataset(X_val, y_val)
+
+                train_loader = torch.utils.data.DataLoader(train_dataset, batch_size=batch_size, shuffle=True)
+                val_loader = torch.utils.data.DataLoader(val_dataset, batch_size=batch_size, shuffle=False)
+            except Exception as e2:
+                print(f"Fallback dataloader creation also failed: {e2}")
+                print("Creating minimal emergency dataloaders")
+                feature = features[0]
+                X_train_min = torch.tensor(train_df[feature].fillna(0).values, dtype=torch.float32).view(-1, 1)
+                y_train_min = torch.tensor(train_df[targets[0]].fillna(0).values, dtype=torch.float32).view(-1, 1)
+                X_val_min = torch.tensor(val_df[feature].fillna(0).values, dtype=torch.float32).view(-1, 1)
+                y_val_min = torch.tensor(val_df[targets[0]].fillna(0).values, dtype=torch.float32).view(-1, 1)
+
+                train_dataset = torch.utils.data.TensorDataset(X_train_min, y_train_min)
+                val_dataset = torch.utils.data.TensorDataset(X_val_min, y_val_min)
+
+                train_loader = torch.utils.data.DataLoader(train_dataset, batch_size=batch_size, shuffle=True)
+                val_loader = torch.utils.data.DataLoader(val_dataset, batch_size=batch_size, shuffle=False)
+
+        # ----- Model Training -----
+        try:
+            print(f"Training model on {len(features)} features for {epochs} epochs...")
+            trained_model = train_numeraifold_model(model, train_loader, val_loader, epochs=epochs)
+            results['trained_model'] = trained_model
+        except Exception as e:
+            print(f"Error in model training: {e}")
+            print("Attempting to train a simpler model...")
+            simple_model = NumerAIFold(
+                num_features=len(features),
+                num_layers=2,    # Fewer layers
+                embed_dim=64,    # Smaller embeddings
+                num_heads=4      # Fewer attention heads
+            )
+            try:
+                trained_model = train_numeraifold_model(simple_model, train_loader, val_loader, epochs=max(3, epochs // 2))
                 results['trained_model'] = trained_model
-            except Exception as e:
-                print(f"Error in model training: {e}")
-                print("Attempting to train a simpler model...")
-                simple_model = NumerAIFold(
+            except Exception as e2:
+                print(f"Error training simpler model: {e2}")
+                print("Skipping model training step")
+                results['trained_model'] = None
+                # Create a baseline model for subsequent steps
+                baseline_model = NumerAIFold(
                     num_features=len(features),
-                    num_layers=2,    # Fewer layers
-                    embed_dim=64,    # Smaller embeddings
-                    num_heads=4      # Fewer attention heads
+                    num_layers=1,
+                    embed_dim=32,
+                    num_heads=2
                 )
-                try:
-                    trained_model = train_numeraifold_model(simple_model, train_loader, val_loader, epochs=max(3, epochs // 2))
-                    results['trained_model'] = trained_model
-                except Exception as e2:
-                    print(f"Error training simpler model: {e2}")
-                    print("Skipping model training step")
-                    results['trained_model'] = None
-                    # Create a baseline model for subsequent steps
-                    baseline_model = NumerAIFold(
-                        num_features=len(features),
-                        num_layers=1,
-                        embed_dim=32,
-                        num_heads=2
-                    )
-                    baseline_model.eval()
-                    trained_model = baseline_model
-        else:
-            print("Using loaded model, skipping training")
-            
-        # Save the model and domain data if requested
-        if save_model and 'trained_model' in results and results['trained_model'] is not None:
-            model_save_dir = os.path.join(base_path, 'saved_models')
-            try:
-                # Get domain scores from followup results if available
-                domain_scores = {}
-                if 'followup_results' in results and 'domain_scores' in results['followup_results']:
-                    domain_scores = results['followup_results']['domain_scores']
-                
-                # Get pruned features if available
-                pruned_features = features
-                if 'followup_results' in results and 'pruned_features' in results['followup_results']:
-                    pruned_features = results['followup_results']['pruned_features']
-                
-                saved_paths = save_model_and_domains(
-                    model=results['trained_model'],
-                    feature_groups=feature_groups,
-                    domain_scores=domain_scores,
-                    pruned_features=pruned_features,
-                    save_dir=model_save_dir
-                )
-                results['saved_model_paths'] = saved_paths
-                print(f"Model and data saved to {model_save_dir}")
-            except Exception as e:
-                print(f"Error saving model: {e}")
+                baseline_model.eval()
+                trained_model = baseline_model
 
         # If only domain data is needed and no model is trained, exit early
-        if results.get('domains_saved_path') and 'trained_model' not in results:
+        if results.get('domains_saved_path') and not trained_model:
             print("Domain data saved. Skipping remaining steps as requested.")
             return results
 
-# ----- Phase 3: Feature Generation -----
+        # ----- Phase 3: Feature Generation -----
         print("----- Phase 3: Feature Generation -----")
         if trained_model is not None:
             try:
                 print("Generating AlphaFold-inspired features...")
-                # Make sure to convert types before passing to generate_alphafold_features
-                train_df_float = train_df.copy()
-                val_df_float = val_df.copy()
-                
-                # Convert feature columns to float32
-                for col in features:
-                    if col in train_df_float.columns and pd.api.types.is_numeric_dtype(train_df_float[col]):
-                        train_df_float[col] = train_df_float[col].astype('float32')
-                    if col in val_df_float.columns and pd.api.types.is_numeric_dtype(val_df_float[col]):
-                        val_df_float[col] = val_df_float[col].astype('float32')
-                
                 train_features_df, val_features_df = generate_alphafold_features(
-                    train_df_float, val_df_float, trained_model, features,
+                    train_df, val_df, trained_model, features,
                     confidence_threshold=confidence_threshold
                 )
                 if train_features_df is not None and val_features_df is not None:
@@ -500,22 +377,20 @@
                 val_enhanced = val_df.copy()
                 # Add dummy columns to maintain pipeline compatibility
                 train_enhanced['af_confidence'] = 0.5
-                target_col = targets[0] if isinstance(targets, list) else targets
-                train_enhanced['prediction'] = train_enhanced[target_col].astype('float32').mean()
+                train_enhanced['prediction'] = train_enhanced[targets[0]].mean()
                 train_enhanced['af_high_confidence'] = 0
                 val_enhanced['af_confidence'] = 0.5
-                val_enhanced['prediction'] = val_enhanced[target_col].astype('float32').mean()
+                val_enhanced['prediction'] = val_enhanced[targets[0]].mean()
                 val_enhanced['af_high_confidence'] = 0
         else:
             print("Skipping feature generation due to model training failure")
             train_enhanced = train_df.copy()
             val_enhanced = val_df.copy()
-            target_col = targets[0] if isinstance(targets, list) else targets
             train_enhanced['af_confidence'] = 0.5
-            train_enhanced['prediction'] = train_enhanced[target_col].astype('float32').mean()
+            train_enhanced['prediction'] = train_enhanced[targets[0]].mean()
             train_enhanced['af_high_confidence'] = 0
             val_enhanced['af_confidence'] = 0.5
-            val_enhanced['prediction'] = val_enhanced[target_col].astype('float32').mean()
+            val_enhanced['prediction'] = val_enhanced[targets[0]].mean()
             val_enhanced['af_high_confidence'] = 0
 
         # ----- Phase 4: Final Evaluation -----
@@ -544,15 +419,9 @@
             print(f"Final feature set contains {len(all_features)} features")
             print("Running final model evaluation...")
 
-            # Convert all feature columns to float32 for evaluation
-            val_enhanced_float = val_enhanced.copy()
-            for col in all_features:
-                if col in val_enhanced_float.columns and pd.api.types.is_numeric_dtype(val_enhanced_float[col]):
-                    val_enhanced_float[col] = val_enhanced_float[col].astype('float32')
-
             # Run evaluation on the final model
             eval_results = run_final_evaluation(
-                val_df=val_enhanced_float,
+                val_df=val_enhanced,
                 model=trained_model,
                 val_loader=val_loader,
                 targets=targets,
@@ -561,8 +430,6 @@
             )
 
             if eval_results is not None:
-                # Make evaluation results JSON serializable
-                eval_results = make_json_serializable(eval_results)
                 results['evaluation'] = eval_results
                 if 'val_df' in eval_results:
                     val_enhanced = eval_results['val_df']
@@ -592,17 +459,12 @@
         except Exception as e:
             print(f"Error in final model evaluation: {e}")
             print("Using baseline predictions")
-            target_col = targets[0] if isinstance(targets, list) else targets
-            val_enhanced['prediction'] = val_enhanced[target_col].astype('float32').mean()
-            val_enhanced['prediction_weighted'] = val_enhanced[target_col].astype('float32').mean()
-            
-            # Create a serializable feature importance dataframe
-            feature_importance_dict = {
+            val_enhanced['prediction'] = val_enhanced[targets[0]].mean()
+            val_enhanced['prediction_weighted'] = val_enhanced[targets[0]].mean()
+            results['feature_importance'] = pd.DataFrame({
                 'feature': features[:min(10, len(features))],
                 'importance': [1.0 / min(10, len(features))] * min(10, len(features))
-            }
-            results['feature_importance'] = feature_importance_dict
-            
+            })
             default_metrics = {
                 'mean_correlation': 0,
                 'std_correlation': 1e-10,
@@ -634,15 +496,10 @@
     data_version: str,
     feature_set: str,
     chunk_size: int = 10000,
-    target_params: Optional[Dict] = None,
-    convert_dtypes: bool = True  # Add parameter to control type conversion
+    target_params: Optional[Dict] = None
 ):
     """
-<<<<<<< HEAD
-    Generator to load data in chunks with memory-efficient type conversion.
-=======
     Generator to load data in chunks with proper float32 conversion.
->>>>>>> 8d92494c
     
     Args:
         data_version: Version of dataset
@@ -651,7 +508,6 @@
         target_params: Dictionary containing target configuration:
             - main_target: Primary target column
             - num_aux_targets: Number of auxiliary targets
-        convert_dtypes: If True, converts numeric columns to float32
     """
     if target_params is None:
         target_params = {
@@ -674,7 +530,6 @@
     # Get targets
     main_target = target_params.get('main_target', 'target')
     available_targets = [col for col in all_columns if col.startswith('target')]
-    main_target = target_params.get('main_target', 'target')
     if main_target not in available_targets:
         print(f"Warning: {main_target} not found in dataset. Using first available target.")
         main_target = available_targets[0] if available_targets else None
@@ -689,25 +544,6 @@
     # Create ParquetFile object
     parquet_file = pq.ParquetFile(file_path)
     
-<<<<<<< HEAD
-    # Prepare optimized schema for conversion if needed
-    if convert_dtypes:
-        columns_to_load = ["era"] + features + all_targets
-        modified_fields = []
-        for field in schema:
-            if field.name in columns_to_load:
-                if field.name == 'era':
-                    modified_fields.append(field)
-                else:
-                    # Check if the field type is numeric
-                    if pa.types.is_integer(field.type) or pa.types.is_floating(field.type) or pa.types.is_decimal(field.type):
-                        modified_fields.append(pa.field(field.name, pa.float32()))
-                    else:
-                        modified_fields.append(field)
-        optimized_schema = pa.schema(modified_fields)
-    else:
-        optimized_schema = None
-=======
     # Read in chunks and convert to float32
     for i in range(0, parquet_file.metadata.num_rows, chunk_size):
         try:
@@ -796,388 +632,104 @@
     print(f"\nFiltering domains with correlation >= {domain_score_threshold}...")
     kept_domains = [d for d, s in domain_scores.items() if s >= domain_score_threshold]
     print(f"Kept domains: {len(kept_domains)}/{len(domain_scores)}")
->>>>>>> 8d92494c
-    
-    # Read in chunks
-    for row_group in range(parquet_file.num_row_groups):
-        batch = parquet_file.read_row_group(row_group, columns=["era"] + features + all_targets)
-        
-        # Apply type conversion if needed
-        if convert_dtypes:
-            for col in batch.column_names:
-                if col == 'era':
-                    continue
-                field_type = batch.schema.field(col).type
-                if (pa.types.is_integer(field_type) or 
-                    pa.types.is_floating(field_type) or 
-                    pa.types.is_decimal(field_type)):
-                    batch = batch.set_column(
-                        batch.column_names.index(col),
-                        col,
-                        batch[col].cast(pa.float32())
-                    )
-        
-        # Convert to pandas without dtype_backend
-        df = batch.to_pandas()
-        
-        # Manual conversion to float32 if needed and not already done at PyArrow level
-        if convert_dtypes:
-            numeric_cols = df.select_dtypes(include=np.number).columns.difference(['era'])
-            if not numeric_cols.empty:
-                df[numeric_cols] = df[numeric_cols].astype('float32')
-        
-        yield df, features, all_targets
-
-def run_domains_only_pipeline(
-    data_version: str = "v5.0",
-    feature_set: str = "medium",
-    main_target: str = "target",
-    num_aux_targets: int = 3,
-    aux_targets: Optional[List[str]] = None,
-    sample_size: Optional[int] = None,
-    n_clusters: Optional[int] = None,  # if None, dynamic clustering will determine optimal clusters
-    save_path: str = 'feature_domains_data.csv',
-    chunk_size: int = 10000,
-    use_incremental: bool = True,
-    skip_visualizations: bool = False,
-    random_seed: int = 42,
-    convert_dtypes: bool = True  # Add parameter to control type conversion
-) -> Dict:
-    print(f"Starting enhanced domain pipeline with {feature_set} feature set")
-    log_memory_usage("Initial")
-    results = {}
-
+    
+    # Handle the case where no domains meet the threshold
+    if not kept_domains:
+        print("Warning: No domains met threshold. Keeping top 3 domains instead.")
+        kept_domains = sorted(domain_scores.keys(), key=lambda d: domain_scores[d], reverse=True)[:3]
+        
+    # Gather all features from kept domains
+    kept_features = []
+    for d in kept_domains:
+        kept_features.extend(feature_groups[d])
+    kept_features = list(set(kept_features))  # Remove duplicates
+    print(f"Total features from kept domains: {len(kept_features)}")
+
+    # -------------------------------------------------
+    # 3. Correlation pruning within kept features
+    # -------------------------------------------------
+    print(f"\nPruning correlated features (threshold={correlation_threshold})...")
     try:
-        # ---------------------------
-        # 1. Data Loading & Preparation - Modified to use optimized loading
-        # ---------------------------
-        print("Loading data...")
-        if aux_targets is not None:
-            print(f"Using specified auxiliary targets: {aux_targets}")
-            # Use the optimized loader that doesn't use dtype_backend
-            train_df, val_df, features, all_targets = load_data(
-                data_version=data_version,
-                feature_set=feature_set,
-                main_target=main_target,
-                aux_targets=aux_targets,  # Pass the aux_targets directly
-                num_aux_targets=0,  # Set to 0 to prevent random selection
-                convert_dtypes=convert_dtypes,  # Control type conversion
-                chunk_size=chunk_size if use_incremental else None  # Only use chunking if incremental is enabled
-            )
-            
-            # Check if all specified targets are in the loaded data
-            available_targets = [col for col in train_df.columns if col.startswith('target')]
-            print(f"Available targets: {available_targets}")
-            missing_targets = [t for t in aux_targets if t not in train_df.columns]
-            if missing_targets:
-                raise ValueError(f"Specified auxiliary targets not found in data: {missing_targets}")
-            
-            all_targets = [main_target] + aux_targets  # Use the specified targets
-        else:
-            print(f"Selecting {num_aux_targets} random auxiliary targets")
-            # Use the optimized loader that doesn't use dtype_backend
-            train_df, val_df, features, all_targets = load_data(
-                data_version=data_version,
-                feature_set=feature_set,
-                main_target=main_target,
-                num_aux_targets=num_aux_targets,
-                convert_dtypes=convert_dtypes,  # Control type conversion
-                chunk_size=chunk_size if use_incremental else None  # Only use chunking if incremental is enabled
-            )
-        
-        if train_df is None or val_df is None:
-            raise ValueError("Failed to load data")
-            
-        print(f"Loaded data with {len(features)} features")
-        print(f"Using targets: {all_targets}")
-        print(f"Train shape: {train_df.shape}, Val shape: {val_df.shape}")
-
-        # Apply sampling if specified
-        if sample_size is not None and sample_size < len(train_df):
-            print(f"Sampling {sample_size} rows from training data")
-            train_df = train_df.sample(n=sample_size, random_state=random_seed)
-        
-        # Add explicit garbage collection after loading
-        gc.collect()
-        log_memory_usage("After data loading")
-        
-        # ---------------------------
-        # 2. Compute Feature-Target Correlations
-        # ---------------------------
-        print("Computing feature-target correlations...")
-        correlations = []
-        
-        # Use memory-efficient batch processing for large datasets
-        if len(features) > 1000 and use_incremental:
-            print("Using memory-efficient correlation calculation...")
-            batch_size = 500  # Process features in smaller batches
-            
-            for i in range(0, len(features), batch_size):
-                batch_features = features[i:i+batch_size]
-                batch_correlations = []
-                
-                for feature in batch_features:
-                    feature_corrs = []
-                    for target in all_targets:
-                        # Handle NaNs by filling with 0
-                        feature_data = train_df[feature].fillna(0).values
-                        target_data = train_df[target].fillna(0).values
-                        corr = np.corrcoef(feature_data, target_data)[0, 1]
-                        feature_corrs.append(corr)
-                    batch_correlations.append(feature_corrs)
-                
-                correlations.extend(batch_correlations)
-                
-                # Clean up batch memory
-                del batch_correlations
-                gc.collect()
-        else:
-            # Standard processing for smaller datasets
-            for feature in features:
-                feature_corrs = []
-                for target in all_targets:
-                    # Handle NaNs by filling with 0
-                    feature_data = train_df[feature].fillna(0).values
-                    target_data = train_df[target].fillna(0).values
-                    corr = np.corrcoef(feature_data, target_data)[0, 1]
-                    feature_corrs.append(corr)
-                correlations.append(feature_corrs)
-        
-        correlations = np.array(correlations)
-        print(f"Correlation matrix shape: {correlations.shape}")
-        
-        # ---------------------------
-        # 3. Enhanced Embeddings using t-SNE
-        # ---------------------------
-        print("Applying t-SNE for enhanced feature embeddings...")
-        tsne = TSNE(n_components=3, perplexity=30, random_state=random_seed)
-        feature_embeddings = tsne.fit_transform(correlations)
-        print(f"Feature embeddings shape: {feature_embeddings.shape}")
-        
-        # Add garbage collection after feature embedding
-        del correlations
-        gc.collect()
-        log_memory_usage("After feature embedding")
-
-        # ---------------------------
-        # 4. Dynamic Cluster Determination
-        # ---------------------------
-        if n_clusters is None:
-            print("Determining optimal number of clusters dynamically using silhouette scores...")
-            silhouette_scores = []
-            k_range = range(10, 30)
-            for k in k_range:
-                clusterer = KMeans(n_clusters=k, random_state=random_seed)
-                labels = clusterer.fit_predict(feature_embeddings)
-                score = silhouette_score(feature_embeddings, labels)
-                silhouette_scores.append(score)
-                print(f"Silhouette score for k={k}: {score:.4f}")
-            optimal_k = k_range[np.argmax(silhouette_scores)]
-            n_clusters = optimal_k
-            print(f"Optimal number of clusters determined: {n_clusters}")
-        else:
-            print(f"Using user-specified number of clusters: {n_clusters}")
-
-        # ---------------------------
-        # 5. Clustering Features using KMeans
-        # ---------------------------
-        print(f"Clustering features into {n_clusters} domains...")
-        clusterer = KMeans(n_clusters=n_clusters, random_state=random_seed)
-        cluster_labels = clusterer.fit_predict(feature_embeddings)
-
-        # Create feature groups (domains)
-        feature_groups = defaultdict(list)
-        for idx, label in enumerate(cluster_labels):
-            domain_name = f"domain_{label}"
-            feature_groups[domain_name].append(features[idx])
-        feature_groups = dict(feature_groups)
-
-        # ---------------------------
-        # 6. Save Domain Data
-        # ---------------------------
-        results['feature_groups'] = feature_groups
-        results['num_domains'] = len(feature_groups)
-        results['targets_used'] = all_targets
-
-        try:
-            print("Saving domain data...")
-            domain_data = []
-            for idx, feature in enumerate(features):
-                domain_data.append({
-                    'feature': feature,
-                    'domain_id': int(cluster_labels[idx]),
-                    'domain_name': f"domain_{int(cluster_labels[idx])}",
-                    **{f'dimension_{i+1}': emb for i, emb in enumerate(feature_embeddings[idx])}
-                })
-            domains_df = pd.DataFrame(domain_data)
-            domains_df.to_csv(save_path, index=False)
-            results['domains_saved_path'] = save_path
-            print(f"Domain data saved to: {save_path}")
-        except Exception as save_error:
-            print(f"Error saving domain data: {save_error}")
-            results['save_error'] = str(save_error)
-        
-        # Clean up memory before cluster validation
-        del feature_embeddings
-        gc.collect()
-        log_memory_usage("After clustering")
-        
-        # ---------------------------
-        # 7. Cluster Validation: Intra-domain Correlation Analysis
-        # ---------------------------
-        print("Computing intra-domain correlation matrix...")
-        domain_corr_matrix = np.zeros((n_clusters, len(all_targets)))
-        for domain_id in range(n_clusters):
-            domain_features = [features[i] for i, label in enumerate(cluster_labels) if label == domain_id]
-            for j, target in enumerate(all_targets):
-                corrs = [
-                    np.corrcoef(train_df[feat].fillna(0).values, train_df[target].fillna(0).values)[0, 1]
-                    for feat in domain_features
-                ]
-                domain_corr_matrix[domain_id, j] = np.mean(corrs)
-        results['domain_validation'] = domain_corr_matrix.tolist()
-        
-        # ---------------------------
-        # 8. Additional Visualizations
-        # ---------------------------
-        if not skip_visualizations:
-            try:
-                print("Generating additional visualizations using UMAP...")
-                reducer = umap.UMAP(random_state=random_seed)
-                vis_embeddings = reducer.fit_transform(clusterer.cluster_centers_)
-                
-                plt.figure(figsize=(10, 8))
-                scatter = plt.scatter(vis_embeddings[:, 0], vis_embeddings[:, 1],
-                                      c=range(n_clusters), cmap='tab20', s=100)
-                plt.colorbar(scatter)
-                plt.title("Feature Domains Visualization (UMAP)")
-                
-                plot_path = save_path.replace('.csv', '_plot.png')
-                plt.savefig(plot_path, dpi=120, bbox_inches='tight')
-                plt.close()
-                results['plot_path'] = plot_path
-                print("Visualization generated successfully")
-            except Exception as viz_error:
-                print(f"Error generating visualizations: {viz_error}")
-                results['visualization_error'] = str(viz_error)
-        
-        # Final memory clean-up
-        gc.collect()
-        log_memory_usage("Final")
-        
-        return results
-
-<<<<<<< HEAD
+        # Fit the selector on training data's kept features
+        selector = SmartCorrelatedSelection(
+            threshold=correlation_threshold, 
+            variables=kept_features,
+            method='pearson'
+        )
+        # Only pass the required columns to avoid errors
+        columns_to_use = kept_features + [main_target]
+        train_subset = train_df[columns_to_use].copy()
+        train_pruned = selector.fit_transform(train_subset)
+        pruned_features = [f for f in train_pruned.columns if f != main_target]
+        
+        print(f"Reduced from {len(kept_features)} to {len(pruned_features)} features after pruning")
     except Exception as e:
-        print(f"Pipeline error: {e}")
-        traceback.print_exc()
-        return {'error': str(e)}
-
-def memory_efficient_feature_pruning(
-    df, features, target_col, correlation_threshold=0.95, batch_size=100
-):
-    """
-    Memory-efficient implementation of feature correlation pruning.
-    Processes features in batches to avoid loading full correlation matrix.
-    
-    Args:
-        df: DataFrame containing features
-        features: List of feature names
-        target_col: Target column name
-        correlation_threshold: Threshold above which features are considered highly correlated
-        batch_size: Size of feature batches to process
-        
-    Returns:
-        List of selected features after pruning
-    """
-    print(f"Starting memory-efficient feature pruning of {len(features)} features...")
-    
-    # Always keep features with highest correlation to target
-    target_corrs = {}
-    remaining_features = features.copy()
-    
-    # Process in batches to avoid memory issues
-    for i in range(0, len(features), batch_size):
-        batch = features[i:min(i+batch_size, len(features))]
-        batch_df = df[batch + [target_col]].astype('float32')
-        
-        # Calculate correlation to target
-        batch_corrs = batch_df[batch].corrwith(batch_df[target_col]).abs()
-        
-        # Update target correlations
-        for feat, corr in batch_corrs.items():
-            target_corrs[feat] = corr
-            
-        # Clean up
-        del batch_df
-        del batch_corrs
-        gc.collect()
-    
-    # Sort features by correlation to target
-    sorted_features = sorted(target_corrs.items(), key=lambda x: x[1], reverse=True)
-    
-    # Initialize selected features with the one most correlated to target
-    selected = [sorted_features[0][0]]
-    remaining_features.remove(selected[0])
-    
-    print(f"Starting with feature most correlated to target: {selected[0]}")
-    
-    # Process in batches of features to check correlation against selected features
-    while remaining_features:
-        # Take a batch of unprocessed features
-        batch_size_adjusted = min(batch_size, len(remaining_features))
-        if batch_size_adjusted == 0:
-            break
-            
-        # Sort remaining by target correlation and take top batch
-        remaining_sorted = sorted(
-            [(f, target_corrs[f]) for f in remaining_features],
-            key=lambda x: x[1],
-            reverse=True
+        print(f"Error in correlation pruning: {e}")
+        print("Falling back to original features")
+        pruned_features = kept_features
+
+    # -------------------------------------------------
+    # 4. Train a final global regression model on pruned features
+    # -------------------------------------------------
+    print("\nTraining final global regression model with pruned features...")
+    try:
+        # Check if pruned features exist in both datasets
+        valid_features = [f for f in pruned_features if f in train_df.columns and f in val_df.columns]
+        if len(valid_features) < len(pruned_features):
+            print(f"Warning: {len(pruned_features) - len(valid_features)} features not found in both datasets")
+            pruned_features = valid_features
+            
+        if len(pruned_features) == 0:
+            raise ValueError("No valid features remaining after pruning")
+            
+        # Train the model with optimized parameters for Numerai
+        final_model = LGBMRegressor(
+            n_estimators=300,
+            learning_rate=0.01,
+            max_depth=6,
+            num_leaves=31,
+            colsample_bytree=0.7,
+            subsample=0.7,
+            reg_alpha=0.1,
+            reg_lambda=0.1,
+            random_state=42
         )
-        current_batch = [f[0] for f in remaining_sorted[:batch_size_adjusted]]
-        
-        # Remove this batch from remaining
-        for feat in current_batch:
-            remaining_features.remove(feat)
-        
-        # Check correlation of batch with already selected features
-        to_select_from_batch = []
-        for feature in current_batch:
-            keep = True
-            
-            # Process in sub-batches of selected features
-            for i in range(0, len(selected), batch_size):
-                selected_batch = selected[i:min(i+batch_size, len(selected))]
-                
-                # Get correlation between this feature and selected batch
-                columns_to_check = selected_batch + [feature]
-                corr_df = df[columns_to_check].astype('float32').corr().abs()
-                
-                # Check if this feature is highly correlated with any already selected feature
-                for sel_feat in selected_batch:
-                    if corr_df.loc[feature, sel_feat] > correlation_threshold:
-                        keep = False
-                        break
-                
-                # No need to check other batches if we're discarding this feature
-                if not keep:
-                    break
-                    
-                # Clean up
-                del corr_df
-                gc.collect()
-            
-            if keep:
-                to_select_from_batch.append(feature)
-        
-        # Add batch's selected features to the final selection
-        selected.extend(to_select_from_batch)
-        print(f"Selected {len(to_select_from_batch)} features from batch, {len(selected)} total")
-    
-    print(f"Final selected features: {len(selected)}/{len(features)}")
-    return selected
-=======
+        
+        final_model.fit(
+            train_df[pruned_features], 
+            train_df[main_target],
+            eval_metric='rmse'
+        )
+        
+        # Generate predictions and calculate correlation
+        val_preds = final_model.predict(val_df[pruned_features])
+        final_score = np.corrcoef(val_df[main_target].values, val_preds)[0, 1]
+        print(f"Final model correlation score: {final_score:.4f}")
+        
+        # Calculate feature importance
+        feature_importance = pd.DataFrame({
+            'feature': pruned_features,
+            'importance': final_model.feature_importances_
+        }).sort_values('importance', ascending=False)
+        
+    except Exception as e:
+        print(f"Error in final model training: {e}")
+        print("Returning partial results without final model")
+        final_score = 0.0
+        feature_importance = pd.DataFrame({'feature': pruned_features, 'importance': 0.0})
+
+    # -------------------------------------------------
+    # 5. Return results
+    # -------------------------------------------------
+    results = {
+        'domain_scores': domain_scores,
+        'kept_domains': kept_domains,
+        'pruned_features': pruned_features,
+        'final_model_score': final_score,
+        'feature_importance': feature_importance.head(20) if len(feature_importance) > 0 else None
+    }
+    return results
+
 def follow_up_domains_pipeline(
     train_df: pd.DataFrame,
     val_df: pd.DataFrame,
@@ -1457,7 +1009,6 @@
         'feature_importance': feature_importance.head(20) if len(feature_importance) > 0 else None
     }
     return results
->>>>>>> 8d92494c
 
 def extract_feature_domains_only(train_df, features, n_clusters=10,
                                  random_seed=42, save_path='feature_domains_data.csv'):
@@ -1577,410 +1128,4 @@
     except Exception as e:
         print(f"Domain extraction failed: {e}")
         traceback.print_exc()
-        return {'error': str(e)}
-
-def follow_up_domains_pipeline(
-    train_df: pd.DataFrame,
-    val_df: pd.DataFrame,
-    feature_groups: dict,
-    main_target: str,
-    domain_score_threshold: float = 0.01,
-    correlation_threshold: float = 0.95,
-    memory_efficient: bool = True,  # Default to memory efficient mode
-    batch_size: int = 100,
-    convert_dtypes: bool = True  # Add parameter to control type conversion
-):
-    """
-    Follow-up pipeline that:
-      1) Evaluates each domain's performance using correlation metrics
-      2) Filters out low-performing domains
-      3) Prunes highly correlated features within the kept domains
-      4) Trains a final global regression model on the pruned features
-
-    Args:
-        train_df (pd.DataFrame): Training data (features + target).
-        val_df   (pd.DataFrame): Validation data (features + target).
-        feature_groups (dict): { 'domain_0': [feat1, feat2, ...], ... }
-        main_target (str): Name of the target column in train_df/val_df.
-        domain_score_threshold (float): Minimum correlation threshold to keep a domain.
-        correlation_threshold (float): Threshold for feature correlation pruning.
-        memory_efficient (bool): If True, use memory efficient processing
-        batch_size (int): Number of features to process at once in memory-efficient mode
-        convert_dtypes (bool): If True, converts data to float32 for memory efficiency
-
-    Returns:
-        dict: Contains domain_scores, kept_domains, final_model_score, pruned_features, etc.
-    """
-    # -------------------------------------------------
-    # 1. Evaluate domain performance using correlation
-    # -------------------------------------------------
-    print("Evaluating domain performance...")
-    domain_scores = {}
-    
-    # Always ensure target column is float32 for consistent correlation calculations
-    if convert_dtypes:
-        target_series = train_df[main_target].astype('float32')
-    else:
-        target_series = train_df[main_target]
-    
-    # If memory_efficient is True, process domains in batches
-    if memory_efficient:
-        for domain_name, feats in feature_groups.items():
-            # Handle empty or tiny feature groups
-            if len(feats) < 5:
-                print(f"  {domain_name}: Too few features ({len(feats)}), skipping")
-                domain_scores[domain_name] = 0.0
-                continue
-                
-            # Process features in batches
-            try:
-                correlations = []
-                for i in range(0, len(feats), batch_size):
-                    batch_feats = feats[i:i+batch_size]
-                    print(f"  {domain_name}: Processing batch {i//batch_size + 1}/{(len(feats)+batch_size-1)//batch_size} ({len(batch_feats)} features)")
-                    
-                    # Convert features to float32 and calculate correlation
-                    if convert_dtypes:
-                        features_batch = train_df[batch_feats].astype('float32')
-                    else:
-                        features_batch = train_df[batch_feats]
-                        
-                    batch_corrs = features_batch.corrwith(target_series).abs()
-                    correlations.extend(batch_corrs.tolist())
-                    
-                    # Clean up to free memory
-                    del features_batch
-                    del batch_corrs
-                    gc.collect()
-                
-                # Calculate mean correlation for the domain
-                mean_corr = sum(correlations) / len(correlations)
-                domain_scores[domain_name] = float(mean_corr)
-                
-                # Clean up
-                del correlations
-                gc.collect()
-                
-            except Exception as e:
-                print(f"  Error evaluating {domain_name}: {e}")
-                domain_scores[domain_name] = 0.0
-    else:
-        # Standard processing without memory optimization
-        for domain_name, feats in feature_groups.items():
-            # Handle empty or tiny feature groups
-            if len(feats) < 5:
-                print(f"  {domain_name}: Too few features ({len(feats)}), skipping")
-                domain_scores[domain_name] = 0.0
-                continue
-                
-            # Calculate mean absolute correlation with target
-            try:
-                # Convert both features and target to float32 for consistency
-                if convert_dtypes:
-                    features_float = train_df[feats].astype('float32')
-                    target_float = train_df[main_target].astype('float32')
-                else:
-                    features_float = train_df[feats]
-                    target_float = train_df[main_target]
-                
-                correlations = features_float.corrwith(target_float).abs()
-                mean_corr = correlations.mean()
-                domain_scores[domain_name] = float(mean_corr)
-                
-                # Clean up
-                del features_float
-                del target_float
-                del correlations
-                gc.collect()
-                
-            except Exception as e:
-                print(f"  Error evaluating {domain_name}: {e}")
-                domain_scores[domain_name] = 0.0
-    
-    print("Domain performance scores (correlation with target):")
-    for d, s in domain_scores.items():
-        print(f"  {d}: {s:.4f}")
-
-    # -------------------------------------------------
-    # 2. Filter out low-performing domains
-    # -------------------------------------------------
-    print(f"\nFiltering domains with correlation >= {domain_score_threshold}...")
-    kept_domains = [d for d, s in domain_scores.items() if s >= domain_score_threshold]
-    print(f"Kept domains: {len(kept_domains)}/{len(domain_scores)}")
-    
-    # Handle the case where no domains meet the threshold
-    if not kept_domains:
-        print("Warning: No domains met threshold. Keeping top 3 domains instead.")
-        kept_domains = sorted(domain_scores.keys(), key=lambda d: domain_scores[d], reverse=True)[:3]
-        
-    # Gather all features from kept domains
-    kept_features = []
-    for d in kept_domains:
-        kept_features.extend(feature_groups[d])
-    kept_features = list(set(kept_features))  # Remove duplicates
-    print(f"Total features from kept domains: {len(kept_features)}")
-
-    # -------------------------------------------------
-    # 3. Correlation pruning within kept features
-    # -------------------------------------------------
-    print(f"\nPruning correlated features (threshold={correlation_threshold})...")
-    
-    # Use memory-efficient pruning for larger feature sets
-    if memory_efficient or len(kept_features) > 1000:
-        print("Using memory-efficient correlation pruning...")
-        pruned_features = memory_efficient_feature_pruning(
-            train_df, kept_features, main_target, 
-            correlation_threshold=correlation_threshold, 
-            batch_size=batch_size
-        )
-        print(f"Reduced from {len(kept_features)} to {len(pruned_features)} features after pruning")
-    else:
-        try:
-            # Create a copy of required columns with proper types
-            if convert_dtypes:
-                columns_to_use = kept_features + [main_target]
-                train_subset = train_df[columns_to_use].copy().astype('float32')
-            else:
-                columns_to_use = kept_features + [main_target]
-                train_subset = train_df[columns_to_use].copy()
-                
-            # Calculate correlation matrix
-            corr_matrix = train_subset.corr().abs()
-            
-            # Initialize with features sorted by correlation to target
-            target_corrs = corr_matrix[main_target].drop(main_target).sort_values(ascending=False)
-            
-            # Start with top feature
-            selected_features = [target_corrs.index[0]]
-            remaining_features = target_corrs.index[1:].tolist()
-            
-            # Iteratively add features that aren't highly correlated with already selected ones
-            for feature in remaining_features:
-                # Check against all selected features
-                highly_correlated = False
-                for selected in selected_features:
-                    if corr_matrix.loc[feature, selected] > correlation_threshold:
-                        highly_correlated = True
-                        break
-                
-                if not highly_correlated:
-                    selected_features.append(feature)
-            
-            pruned_features = selected_features
-            print(f"Reduced from {len(kept_features)} to {len(pruned_features)} features after pruning")
-            
-            # Clean up
-            del train_subset
-            del corr_matrix
-            gc.collect()
-            
-        except Exception as e:
-            print(f"Error in correlation pruning: {e}")
-            print("Falling back to memory-efficient pruning")
-            pruned_features = memory_efficient_feature_pruning(
-                train_df, kept_features, main_target, 
-                correlation_threshold=correlation_threshold, 
-                batch_size=batch_size
-            )
-
-    # -------------------------------------------------
-    # 4. Train a final global regression model on pruned features
-    # -------------------------------------------------
-    final_score = 0.0
-    feature_importance = None
-    
-    # If we have a lot of features, use a subset for the model
-    if len(pruned_features) > 500:
-        print(f"\nToo many features for model training ({len(pruned_features)}). Using top 500 features by correlation.")
-        
-        # Use memory-efficient feature selection
-        feature_scores = []
-        
-        if convert_dtypes:
-            target_series = train_df[main_target].astype('float32')
-        else:
-            target_series = train_df[main_target]
-        
-        for i in range(0, len(pruned_features), batch_size):
-            batch_feats = pruned_features[i:i+batch_size]
-            
-            if convert_dtypes:
-                features_batch = train_df[batch_feats].astype('float32')
-            else:
-                features_batch = train_df[batch_feats]
-                
-            batch_corrs = features_batch.corrwith(target_series).abs()
-            
-            for feat, corr in zip(batch_feats, batch_corrs):
-                feature_scores.append((feat, corr))
-            
-            # Clean up
-            del features_batch
-            del batch_corrs
-            gc.collect()
-            
-        # Sort by correlation and take top 500
-        sorted_features = sorted(feature_scores, key=lambda x: x[1], reverse=True)
-        pruned_features = [f[0] for f in sorted_features[:500]]
-        
-        # Clean up
-        del feature_scores
-        del sorted_features
-        gc.collect()
-    
-    print("\nTraining final global regression model with pruned features...")
-    try:
-        # Check if pruned features exist in both datasets
-        valid_features = [f for f in pruned_features if f in train_df.columns and f in val_df.columns]
-        if len(valid_features) < len(pruned_features):
-            print(f"Warning: {len(pruned_features) - len(valid_features)} features not found in both datasets")
-            pruned_features = valid_features
-            
-        if len(pruned_features) == 0:
-            raise ValueError("No valid features remaining after pruning")
-            
-        # Convert all feature data to float32 to avoid PyArrow type issues
-        if convert_dtypes:
-            X_train = train_df[pruned_features].astype('float32')
-            y_train = train_df[main_target].astype('float32')
-            X_val = val_df[pruned_features].astype('float32')
-            y_val = val_df[main_target].astype('float32')
-        else:
-            X_train = train_df[pruned_features]
-            y_train = train_df[main_target]
-            X_val = val_df[pruned_features]
-            y_val = val_df[main_target]
-        
-        # Train the model with optimized parameters for Numerai
-        final_model = LGBMRegressor(
-            n_estimators=300,
-            learning_rate=0.01,
-            max_depth=6,
-            num_leaves=31,
-            colsample_bytree=0.7,
-            subsample=0.7,
-            reg_alpha=0.1,
-            reg_lambda=0.1,
-            random_state=42
-        )
-        
-        final_model.fit(
-            X_train, 
-            y_train,
-            eval_metric='rmse'
-        )
-        
-        # Generate predictions and calculate correlation
-        val_preds = final_model.predict(X_val)
-        final_score = np.corrcoef(y_val.values, val_preds)[0, 1]
-        print(f"Final model correlation score: {final_score:.4f}")
-        
-        # Calculate feature importance
-        feature_importance = pd.DataFrame({
-            'feature': pruned_features,
-            'importance': final_model.feature_importances_
-        }).sort_values('importance', ascending=False)
-        
-        # Clean up to free memory
-        del X_train, y_train, X_val, y_val
-        gc.collect()
-        
-    except Exception as e:
-        print(f"Error in final model training: {e}")
-        print("Returning partial results without final model")
-
-    # -------------------------------------------------
-    # 5. Train domain-specific models and create ensemble
-    # -------------------------------------------------
-    domain_models = {}
-    domain_preds = {}
-    ensemble_score = 0.0
-    
-    try:
-        print("\nTraining domain-specific models for ensemble...")
-        for domain in kept_domains:
-            domain_features = [f for f in feature_groups[domain] if f in train_df.columns and f in val_df.columns]
-            
-            # Skip domains with too few features
-            if len(domain_features) < 5:
-                print(f"  Skipping {domain}: too few valid features ({len(domain_features)})")
-                continue
-                
-            # Take top 100 features by correlation if too many
-            if len(domain_features) > 100:
-                if convert_dtypes:
-                    domain_corrs = train_df[domain_features].astype('float32').corrwith(
-                        train_df[main_target].astype('float32')).abs()
-                else:
-                    domain_corrs = train_df[domain_features].corrwith(train_df[main_target]).abs()
-                    
-                domain_features = domain_corrs.sort_values(ascending=False).index[:100].tolist()
-            
-            print(f"  Training model for {domain} with {len(domain_features)} features")
-            
-            # Convert data to float32 if needed
-            if convert_dtypes:
-                X_train_domain = train_df[domain_features].astype('float32')
-                y_train_domain = train_df[main_target].astype('float32')
-                X_val_domain = val_df[domain_features].astype('float32')
-            else:
-                X_train_domain = train_df[domain_features]
-                y_train_domain = train_df[main_target]
-                X_val_domain = val_df[domain_features]
-            
-            # Create a simpler model for domain-specific prediction
-            domain_model = LGBMRegressor(
-                n_estimators=200,
-                learning_rate=0.01,
-                max_depth=5,
-                colsample_bytree=0.8,
-                random_state=42
-            )
-            
-            domain_model.fit(X_train_domain, y_train_domain)
-            
-            # Store model and generate predictions
-            domain_models[domain] = domain_model
-            domain_preds[domain] = domain_model.predict(X_val_domain)
-            
-            # Clean up
-            del X_train_domain, y_train_domain, X_val_domain
-            gc.collect()
-        
-        # Create simple average ensemble
-        if domain_preds:
-            print("\nCreating ensemble predictions...")
-            ensemble_predictions = np.zeros(len(val_df))
-            for domain, preds in domain_preds.items():
-                ensemble_predictions += preds
-            ensemble_predictions /= len(domain_preds)
-            
-            # Calculate ensemble score
-            ensemble_score = np.corrcoef(val_df[main_target].values, ensemble_predictions)[0, 1]
-            print(f"Ensemble model correlation score: {ensemble_score:.4f}")
-    
-    except Exception as e:
-        print(f"Error in ensemble creation: {e}")
-        print("Returning results without ensemble")
-
-    # -------------------------------------------------
-    # 6. Return results
-    # -------------------------------------------------
-    # Always return serializable objects
-    if feature_importance is not None:
-        feature_importance_dict = {
-            'features': feature_importance['feature'].tolist(),
-            'importance': feature_importance['importance'].tolist()
-        }
-    else:
-        feature_importance_dict = {'features': [], 'importance': []}
-        
-    results = {
-        'domain_scores': domain_scores,
-        'kept_domains': kept_domains,
-        'pruned_features': pruned_features,
-        'final_model_score': float(final_score),
-        'ensemble_score': float(ensemble_score),
-        'feature_importance': feature_importance_dict
-    }
-    return results+        return {'error': str(e)}