--- conflicted
+++ resolved
@@ -5,6 +5,7 @@
 It includes functions to download datasets if missing, load data with memory-efficient
 settings, process data in batches for model inference, and create properly formatted model inputs.
 """
+
 import os
 import json
 import pandas as pd
@@ -12,35 +13,15 @@
 import torch
 from tqdm import tqdm
 import pyarrow.parquet as pq
-<<<<<<< HEAD
-import pyarrow as pa
-=======
 import gc
->>>>>>> 8d92494c
 from numerapi import NumerAPI
-import gc
 
 from numeraifold.utils.logging import log_memory_usage
 
 def load_data(data_version="v5.0", feature_set="small",
-              main_target="target", aux_targets=None, num_aux_targets=5,
-              convert_dtypes=True, chunk_size=None, max_rows=None):
+              main_target="target", aux_targets=None, num_aux_targets=5):
     """
     Load data with memory-efficient settings and robust target handling.
-    Optimized for minimal memory usage through schema-aware loading and batch processing.
-    
-    Parameters:
-        data_version (str): Identifier for the data version/folder
-        feature_set (str): Feature set key to use ('small', 'medium', 'all')
-        main_target (str): Primary target column name
-        aux_targets (list): Optional list of specific auxiliary targets to include
-        num_aux_targets (int): Number of random auxiliary targets to include if aux_targets not specified
-        convert_dtypes (bool): If True, converts PyArrow dtypes to standard Python/NumPy types
-        chunk_size (int): If provided, process data in chunks of this size to save memory
-        max_rows (int): If provided, limit the number of rows loaded
-    
-    Returns:
-        tuple: (train_df, val_df, features, all_targets)
     """
     print(f"Loading {data_version} data with {feature_set} feature set...")
     
@@ -57,12 +38,11 @@
         feature_metadata = json.load(f)
     features = feature_metadata["feature_sets"][feature_set]
 
-    # Get schema and available targets
+    # Get available targets from schema without printing
     schema = pq.read_schema(f"{data_version}/train.parquet")
-    all_columns = schema.names
-    available_targets = [col for col in all_columns if col.startswith('target')]
-    
-    # Validate and process main target
+    available_targets = [col for col in schema.names if col.startswith('target')]
+    
+    # Validate all targets before loading
     if main_target not in available_targets:
         print(f"Warning: {main_target} not found in dataset. Using first available target.")
         main_target = available_targets[0] if available_targets else None
@@ -71,202 +51,51 @@
         print("No valid main target found. Please check the dataset.")
         return None, None, features, []
 
-    # Build final target list
+    # Validate aux_targets if provided
+    final_targets = [main_target]
     if aux_targets is not None:
-        final_targets = [main_target] + [t for t in aux_targets if t != main_target]
+        missing_targets = [t for t in aux_targets if t not in available_targets]
+        if missing_targets:
+            print(f"Error: The following auxiliary targets are not available: {missing_targets}")
+            print("Available targets:", [t for t in available_targets if t.startswith('target_')])
+            return None, None, features, []
+        final_targets.extend([t for t in aux_targets if t != main_target])
     else:
+        # Use random auxiliary targets
         remaining_targets = [t for t in available_targets if t != main_target]
         if num_aux_targets > 0:
             num_to_add = min(num_aux_targets, len(remaining_targets))
             if num_to_add < num_aux_targets:
                 print(f"Warning: Only {num_to_add} additional targets available")
             selected = np.random.choice(remaining_targets, size=num_to_add, replace=False)
-            final_targets = [main_target] + list(selected)
-        else:
-            final_targets = [main_target]
+            final_targets.extend(selected)
 
     print(f"Using targets: {final_targets}")
     
     # Load data with memory efficiency
-    columns_to_load = ["era"] + features + final_targets
-    print(f"Reading train data with {len(features)} features and {len(final_targets)} targets...")
-    
-    # Create optimized schema for dtype conversion
-    if convert_dtypes:
-        modified_fields = []
-        for field in schema:
-            if field.name in columns_to_load:
-                if field.name == 'era':
-                    modified_fields.append(field)
-                else:
-                    # Check if the field type is numeric
-                    if pa.types.is_integer(field.type) or pa.types.is_floating(field.type) or pa.types.is_decimal(field.type):
-                        modified_fields.append(pa.field(field.name, pa.float32()))
-                    else:
-                        modified_fields.append(field)
-        optimized_schema = pa.schema(modified_fields)
-    else:
-        optimized_schema = None
-
-    # Memory-optimized loading strategy
-    if chunk_size is not None:
-        print(f"Loading and processing data in chunks of {chunk_size} rows")
-        load_params = {
-            "filepath": f"{data_version}/train.parquet",
-            "columns": columns_to_load,
-            "chunk_size": chunk_size,
-            "max_rows": max_rows,
-            "convert_dtypes": convert_dtypes,
-            "optimized_schema": optimized_schema
-        }
-        train_df = load_data_in_chunks(**load_params)
-        
-        print("Reading validation data in chunks...")
-        load_params["filepath"] = f"{data_version}/validation.parquet"
-        val_df = load_data_in_chunks(**load_params)
-    else:
-        # Single-pass optimized loading
-        read_params = {
-            "columns": columns_to_load,
-            "schema": optimized_schema if convert_dtypes else None
-        }
-        
-        # Handle max_rows efficiently for non-chunked loading
-        if max_rows:
-            train_table = read_table_with_row_cap(f"{data_version}/train.parquet", max_rows, **read_params)
-            val_table = read_table_with_row_cap(f"{data_version}/validation.parquet", max_rows, **read_params)
-        else:
-            train_table = pq.read_table(f"{data_version}/train.parquet", **read_params)
-            val_table = pq.read_table(f"{data_version}/validation.parquet", **read_params)
-        
-        train_df = train_table.to_pandas()
-        val_df = val_table.to_pandas()
-
-    print(f"Train shape: {train_df.shape}, Validation shape: {val_df.shape}")
-    return train_df, val_df, features, final_targets
-
-
-def load_data_in_chunks(filepath, columns, chunk_size=10000, max_rows=None,
-                        convert_dtypes=True, optimized_schema=None):
-    """Memory-optimized chunked loading using PyArrow's batch-wise reading"""
-    parquet_file = pq.ParquetFile(filepath)
-    total_rows = min(parquet_file.metadata.num_rows, max_rows) if max_rows else parquet_file.metadata.num_rows
-    
-    chunks = []
-    rows_processed = 0
-
-    # Check if iter_batches is available in the PyArrow version
-    if hasattr(parquet_file, 'iter_batches'):
-        # Modern PyArrow with streaming API
-        for batch in parquet_file.iter_batches(
-            columns=columns,
-            batch_size=chunk_size,
-            schema=optimized_schema if convert_dtypes else None
-        ):
-            if rows_processed >= total_rows:
-                break
-                
-            # Convert batch to pandas
-            df = batch.to_pandas()
-            
-            # Handle remaining rows if we're near max_rows
-            remaining = total_rows - rows_processed
-            if len(df) > remaining:
-                df = df.iloc[:remaining]
-            
-            chunks.append(df)
-            rows_processed += len(df)
-    else:
-        # Fallback for older PyArrow versions
-        for row_group in range(parquet_file.num_row_groups):
-            if rows_processed >= total_rows:
-                break
-                
-            # Read row group
-            batch = parquet_file.read_row_group(row_group, columns=columns)
-            
-            # Apply optimized schema conversion if needed
-            if convert_dtypes and optimized_schema:
-                for col in batch.column_names:
-                    if col == 'era':
-                        continue
-                    field_type = batch.schema.field(col).type
-                    if (pa.types.is_integer(field_type) or 
-                        pa.types.is_floating(field_type) or 
-                        pa.types.is_decimal(field_type)):
-                        batch = batch.set_column(
-                            batch.column_names.index(col),
-                            col,
-                            batch[col].cast(pa.float32())
-                        )
-            
-            df = batch.to_pandas()
-            
-            # Process in smaller chunks if row group is larger than chunk_size
-            start_idx = 0
-            while start_idx < len(df):
-                end_idx = min(start_idx + chunk_size, len(df))
-                remaining = total_rows - rows_processed
-                
-                if remaining <= 0:
-                    break
-                    
-                # Slice the dataframe to respect both chunk_size and max_rows
-                slice_size = min(end_idx - start_idx, remaining)
-                chunk_df = df.iloc[start_idx:start_idx + slice_size]
-                
-                chunks.append(chunk_df)
-                rows_processed += len(chunk_df)
-                start_idx += chunk_size
-                
-                if rows_processed >= total_rows:
-                    break
-        
-    return pd.concat(chunks, ignore_index=True) if chunks else pd.DataFrame()
-
-
-def read_table_with_row_cap(path, max_rows, **read_kwargs):
-    """Read parquet table up to max_rows using row group optimization"""
-    parquet_file = pq.ParquetFile(path)
-    total_rows = 0
-    row_groups = []
-
-    for rg_idx in range(parquet_file.num_row_groups):
-        rg_rows = parquet_file.metadata.row_group(rg_idx).num_rows
-        if total_rows + rg_rows > max_rows:
-            break
-        row_groups.append(rg_idx)
-        total_rows += rg_rows
-
-    # Read full row groups
-    if not row_groups:
-        # Handle case where max_rows is less than first row group size
-        partial_table = parquet_file.read_row_group(0, **read_kwargs).slice(0, max_rows)
-        return partial_table
-    
-    table = parquet_file.read_row_groups(row_groups, **read_kwargs)
-    
-    # Read partial last row group if needed
-    if total_rows < max_rows and len(row_groups) < parquet_file.num_row_groups:
-        partial_rows = max_rows - total_rows
-        last_rg_idx = len(row_groups)
-        try:
-            # Try to read with row_groups API (newer PyArrow)
-            partial_table = parquet_file.read_row_groups(
-                [last_rg_idx], 
-                **read_kwargs
-            ).slice(0, partial_rows)
-            table = pa.concat_tables([table, partial_table])
-        except (AttributeError, NotImplementedError):
-            # Fallback for older PyArrow versions
-            partial_table = parquet_file.read_row_group(
-                last_rg_idx,
-                **read_kwargs
-            ).slice(0, partial_rows)
-            table = pa.concat_tables([table, partial_table])
-    
-    return table
-
+    try:
+        columns_to_load = ["era"] + features + final_targets
+        print(f"Reading train data with {len(features)} features and {len(final_targets)} targets...")
+        
+        train_df = pd.read_parquet(
+            f"{data_version}/train.parquet",
+            columns=columns_to_load,
+            dtype_backend='pyarrow'
+        )
+        
+        print("Reading validation data...")
+        val_df = pd.read_parquet(
+            f"{data_version}/validation.parquet",
+            columns=columns_to_load,
+            dtype_backend='pyarrow'
+        )
+        
+        print(f"Train shape: {train_df.shape}, Validation shape: {val_df.shape}")
+        return train_df, val_df, features, final_targets
+        
+    except Exception as e:
+        print(f"Error loading data: {str(e)}")
+        return None, None, features, []
 
 def process_in_batches(df, model, features, device='cuda' if torch.cuda.is_available() else 'cpu'):
     """
